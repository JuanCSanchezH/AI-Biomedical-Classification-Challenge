# Medical Article Classification - BR + XGBoost Model

## Overview
<<<<<<< HEAD
This project implements a Binary Relevance + XGBoost multi-label classification system for medical articles. The system classifies articles into one or more domains: Cardiovascular, Neurological, Hepatorenal, or Oncological based on title and abstract content.
=======
This project implements a multi-label classification system for medical articles using machine learning techniques. The system classifies articles into one or more domains: Cardiovascular, Neurological, Hepatorenal, or Oncological based on title and abstract content.

## Problem Statement
Develop an AI system capable of classifying medical articles into multiple domains using only title and abstract as inputs, applying traditional machine learning techniques, natural language models, or hybrid approaches.

## Dataset
- **Size**: 3,565 articles
- **Format**: CSV with columns: title, abstract, group (target)
- **Target**: Multi-label classification with 4 unique domains
- **Features**: Title and abstract text
>>>>>>> b3d8e19f

## Project Structure
```
model12/
├── input/                 # Input data
│   └── challenge_data.csv
<<<<<<< HEAD
├── models/               # Trained models
│   ├── BR_xgboost_model.pkl
│   └── feature_pipeline.pkl
├── output/               # Results and visualizations
├── src_clean/           # Simplified source code
│   ├── data/            # Data processing
│   ├── features/        # Feature engineering
│   ├── models/          # BR + XGBoost model
│   ├── train_model.py   # Training pipeline
│   └── test_model.py    # Testing script
├── tests_clean/         # Unit tests
├── Pipfile              # Dependencies
└── README_CLEAN.md     # This file
=======
├── models/               # Trained models and model code
├── output/               # Results, charts, and predictions
├── src/                  # Source code
│   ├── data/            # Data processing modules
│   ├── features/        # Feature engineering
│   ├── models/          # Model implementations
│   └── utils/           # Utility functions
├── notebooks/           # Jupyter notebooks for exploration
├── tests/               # Unit tests
├── Pipfile              # Dependencies
├── pyproject.toml       # Project configuration
└── README.md           # This file
>>>>>>> b3d8e19f
```

## Model Performance
- **Strategy**: Binary Relevance (BR)
- **Algorithm**: XGBoost
- **Weighted F1 Score**: 0.8933
- **Hamming Loss**: 0.0677
- **Subset Accuracy**: 0.7602

## Setup Instructions

### Prerequisites
- Python 3.13
- pipenv

### Installation
<<<<<<< HEAD
1. Install dependencies:
=======
1. Clone the repository
2. Install dependencies:
>>>>>>> b3d8e19f
   ```bash
   pipenv install
   ```

### Usage
<<<<<<< HEAD

#### Training the Model
```bash
pipenv run python src_clean/train_model.py
```

#### Testing with New Data
```bash
pipenv run python src_clean/test_model.py
```

#### Running Tests
```bash
pipenv run pytest tests_clean/ -v
```

## Model Testing Examples

### Single Article
```python
from src_clean.test_model import ModelTester

tester = ModelTester()
result = tester.predict_single(
    title="Cardiac arrhythmia detection using machine learning",
    abstract="This study presents a novel approach for detecting cardiac arrhythmias..."
)
print(f"Predicted labels: {result['predicted_labels']}")
```

### Multiple Articles
```python
titles = ["Title 1", "Title 2", "Title 3"]
abstracts = ["Abstract 1", "Abstract 2", "Abstract 3"]

results = tester.predict_multiple(titles, abstracts)
for result in results:
    print(f"Title: {result['title']}")
    print(f"Labels: {result['predicted_labels']}")
```

## Output Labels
The model predicts one or more of these labels:
- `cardiovascular`
- `neurological` 
- `hepatorenal`
- `oncological`

**Output format**:
- Single label: `"cardiovascular"`
- Multiple labels: `"cardiovascular|neurological"`
- No labels: `"none"`

## Dependencies
- **Data Processing**: pandas, numpy, scikit-learn
- **Machine Learning**: xgboost
- **Text Processing**: nltk
- **Testing**: pytest

## License
This project is part of a machine learning challenge.
=======
1. Activate the environment:
   ```bash
   pipenv shell
   ```

2. Run the main pipeline:
   ```bash
   pipenv run python src/main.py
   ```

3. Run tests:
   ```bash
   pipenv run pytest
   ```

## Model Strategies
The project implements three multi-label classification strategies:
- **Binary Relevance (BR)**: Treats each label independently
- **Classifier Chains (CC)**: Uses label dependencies
- **Label Powerset (LP)**: Treats each label combination as a class

## Base Algorithms
- Logistic Regression
- XGBoost
- Support Vector Machine (SVM)

## Evaluation Metrics
- Hamming Loss
- Micro-F1 and Macro-F1
- Subset Accuracy
- Weighted F1 Score

## Output
Results are saved in the `output/` folder including:
- Model performance charts
- Comparison tables
- Confusion matrices
- Predictions on test data

## Code Quality
- Follows PEP8 standards
- Uses ruff for linting and formatting
- Pre-commit hooks for code quality
- Comprehensive test coverage

## License
This project is part of a machine learning challenge. 
>>>>>>> b3d8e19f
<|MERGE_RESOLUTION|>--- conflicted
+++ resolved
@@ -1,27 +1,15 @@
 # Medical Article Classification - BR + XGBoost Model
 
 ## Overview
-<<<<<<< HEAD
 This project implements a Binary Relevance + XGBoost multi-label classification system for medical articles. The system classifies articles into one or more domains: Cardiovascular, Neurological, Hepatorenal, or Oncological based on title and abstract content.
-=======
-This project implements a multi-label classification system for medical articles using machine learning techniques. The system classifies articles into one or more domains: Cardiovascular, Neurological, Hepatorenal, or Oncological based on title and abstract content.
-
-## Problem Statement
-Develop an AI system capable of classifying medical articles into multiple domains using only title and abstract as inputs, applying traditional machine learning techniques, natural language models, or hybrid approaches.
-
-## Dataset
-- **Size**: 3,565 articles
-- **Format**: CSV with columns: title, abstract, group (target)
-- **Target**: Multi-label classification with 4 unique domains
-- **Features**: Title and abstract text
->>>>>>> b3d8e19f
 
 ## Project Structure
 ```
 model12/
 ├── input/                 # Input data
+model12/
+├── input/                 # Input data
 │   └── challenge_data.csv
-<<<<<<< HEAD
 ├── models/               # Trained models
 │   ├── BR_xgboost_model.pkl
 │   └── feature_pipeline.pkl
@@ -35,20 +23,6 @@
 ├── tests_clean/         # Unit tests
 ├── Pipfile              # Dependencies
 └── README_CLEAN.md     # This file
-=======
-├── models/               # Trained models and model code
-├── output/               # Results, charts, and predictions
-├── src/                  # Source code
-│   ├── data/            # Data processing modules
-│   ├── features/        # Feature engineering
-│   ├── models/          # Model implementations
-│   └── utils/           # Utility functions
-├── notebooks/           # Jupyter notebooks for exploration
-├── tests/               # Unit tests
-├── Pipfile              # Dependencies
-├── pyproject.toml       # Project configuration
-└── README.md           # This file
->>>>>>> b3d8e19f
 ```
 
 ## Model Performance
@@ -65,18 +39,12 @@
 - pipenv
 
 ### Installation
-<<<<<<< HEAD
 1. Install dependencies:
-=======
-1. Clone the repository
-2. Install dependencies:
->>>>>>> b3d8e19f
    ```bash
    pipenv install
    ```
 
 ### Usage
-<<<<<<< HEAD
 
 #### Training the Model
 ```bash
@@ -137,53 +105,4 @@
 - **Testing**: pytest
 
 ## License
-This project is part of a machine learning challenge.
-=======
-1. Activate the environment:
-   ```bash
-   pipenv shell
-   ```
-
-2. Run the main pipeline:
-   ```bash
-   pipenv run python src/main.py
-   ```
-
-3. Run tests:
-   ```bash
-   pipenv run pytest
-   ```
-
-## Model Strategies
-The project implements three multi-label classification strategies:
-- **Binary Relevance (BR)**: Treats each label independently
-- **Classifier Chains (CC)**: Uses label dependencies
-- **Label Powerset (LP)**: Treats each label combination as a class
-
-## Base Algorithms
-- Logistic Regression
-- XGBoost
-- Support Vector Machine (SVM)
-
-## Evaluation Metrics
-- Hamming Loss
-- Micro-F1 and Macro-F1
-- Subset Accuracy
-- Weighted F1 Score
-
-## Output
-Results are saved in the `output/` folder including:
-- Model performance charts
-- Comparison tables
-- Confusion matrices
-- Predictions on test data
-
-## Code Quality
-- Follows PEP8 standards
-- Uses ruff for linting and formatting
-- Pre-commit hooks for code quality
-- Comprehensive test coverage
-
-## License
-This project is part of a machine learning challenge. 
->>>>>>> b3d8e19f
+This project is part of a machine learning challenge.